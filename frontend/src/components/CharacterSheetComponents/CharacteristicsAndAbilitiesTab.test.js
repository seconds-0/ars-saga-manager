--- conflicted
+++ resolved
@@ -4,13 +4,6 @@
 import userEvent from '@testing-library/user-event';
 import CharacteristicsAndAbilitiesTab from './CharacteristicsAndAbilitiesTab';
 
-<<<<<<< HEAD
-jest.mock('./CharacteristicInput', () => ({ name, baseValue, onIncrement, onDecrement }) => (
-  <div data-testid={`characteristic-input-${name.toLowerCase()}`}>
-    {name}: {baseValue}
-    <button onClick={onIncrement} aria-label={`increment ${name}`}>+</button>
-    <button onClick={onDecrement} aria-label={`decrement ${name}`}>-</button>
-=======
 jest.mock('./CharacteristicInput', () => {
   return function MockCharacteristicInput({ name, baseValue, onIncrement, onDecrement }) {
     return (
@@ -38,8 +31,7 @@
             +
           </button>
         </div>
->>>>>>> 02f1b893
-  </div>
+      </div>
     );
   };
 });
@@ -703,47 +695,6 @@
     });
   });
 
-<<<<<<< HEAD
-  describe('3.2.1 Incrementing Tests', () => {
-    it('should increment a characteristic up to +3 and correctly spend points', async () => {
-      // Arrange
-      const user = userEvent.setup();
-      const mockCharacter = {
-        strength: 0,
-        totalImprovementPoints: 12 // Need 6 points total: 1 + 2 + 3 = 6 points to go from 0 to +3
-      };
-      renderComponent({ character: mockCharacter });
-
-      // Act & Assert
-      // Initial value should be 0, with all 12 points available
-      expect(screen.getByTestId('characteristic-input-strength')).toHaveTextContent('Strength: 0');
-      expect(screen.getByText('Available Improvement Points: 12')).toBeInTheDocument();
-
-      // Click increment button 3 times to reach +3
-      const incrementButtons = screen.getAllByRole('button', { name: /increment/i });
-      const strengthIncrement = incrementButtons[0];
-
-      // First increment (0 to +1) - costs 1 point
-      await user.click(strengthIncrement);
-      expect(screen.getByTestId('characteristic-input-strength')).toHaveTextContent('Strength: 1');
-      const pointsAfterFirst = screen.getByText(/Available Improvement Points: \d+/);
-      expect(pointsAfterFirst).toHaveTextContent('Available Improvement Points: 11'); // 12 - 1 = 11
-      expect(Number(pointsAfterFirst.textContent.match(/\d+/)[0])).toBe(11);
-
-      // Second increment (+1 to +2) - costs 2 points
-      await user.click(strengthIncrement);
-      expect(screen.getByTestId('characteristic-input-strength')).toHaveTextContent('Strength: 2');
-      const pointsAfterSecond = screen.getByText(/Available Improvement Points: \d+/);
-      expect(pointsAfterSecond).toHaveTextContent('Available Improvement Points: 9'); // 11 - 2 = 9
-      expect(Number(pointsAfterSecond.textContent.match(/\d+/)[0])).toBe(9);
-
-      // Third increment (+2 to +3) - costs 3 points
-      await user.click(strengthIncrement);
-      expect(screen.getByTestId('characteristic-input-strength')).toHaveTextContent('Strength: 3');
-      const pointsAfterThird = screen.getByText(/Available Improvement Points: \d+/);
-      expect(pointsAfterThird).toHaveTextContent('Available Improvement Points: 6'); // 9 - 3 = 6
-      expect(Number(pointsAfterThird.textContent.match(/\d+/)[0])).toBe(6);
-=======
   describe('3.5 Use Cunning Functionality', () => {
     it('should toggle the Use Cunning checkbox', () => {
       const mockCharacter = {
@@ -939,7 +890,6 @@
       await waitFor(() => {
         expect(checkbox).not.toHaveAttribute('checked', false);
       });
->>>>>>> 02f1b893
     });
   });
 });